<<<<<<< HEAD
from .utilities import Simulation, WeatherArray, ModelOutputs, report
from .hydrology import HydroRegion
from .reach_processing import ReachManager, WatershedRecipes
=======
import os
from .utilities import Simulation, HydroRegion, WatershedRecipes, WeatherArray, ModelOutputs, report
from .reach_processing import ReachManager
>>>>>>> de7e3819
from .scenario_processing import StageOneScenarios, StageTwoScenarios, StageThreeScenarios


def pesticide_calculator(input_data):
    # Initialize a class with all the simulation parameters (input data, field names, hardwired parameters, dates etc)
    sim = Simulation(input_data)

    # Iterate through each hydroregion that encompasses the run
    for region_id in sim.run_regions:
        report('Processing hydroregion {}...'.format(region_id))

        # Initialize a weather file reader
        met = WeatherArray(sim)

        # Load watershed topology maps and account for necessary files
        region = HydroRegion(region_id, sim)

        # Load recipes for region and year
        recipes = WatershedRecipes(region_id, sim)

        # Initialize Stage 1 scenarios (parameters linked to a unique soil-weather-land cover combination)
        stage_one = StageOneScenarios(region, sim, recipes)

        # Initialize output object
        outputs = ModelOutputs(sim, region, stage_one.active_crops)
        if sim.random:
            print("It's random alright")
            continue

        # Initialize Stage 2 scenarios (time series of non-chemical data, e.g., runoff, erosion, rainfall...)
        stage_two = StageTwoScenarios(region, sim, stage_one, met)
        if sim.build_scenarios:  # If 'build' mode is on, skip the rest of the process
            return

        # Initialize Stage 3 scenarios (time series of chemical transport data e.g., runoff mass, erosion mass)
        stage_three = StageThreeScenarios(sim, stage_one, stage_two)

        # Initialize objects to hold results by stream reach and reservoir
        reaches = ReachManager(sim, stage_two, stage_three, region, recipes, outputs)

        # Combine scenarios to generate data for catchments
        # Traverse downstream in the watershed
        for tier, reach_ids, lakes in region.cascade:

            report(f'Running tier {tier}, ({len(reach_ids)} reaches)...')
            # TODO - parallelize
            reaches.process_local(reach_ids)

            # Perform full analysis including time-of-travel and concentration for active reaches
            reaches.process_full(reach_ids & set(region.full_reaches))

            # Pass each reach in the tier through a downstream lake
            reaches.burn(lakes)

<<<<<<< HEAD
    # Write output
    report('Writing output...')
    # intake_dict = {'COMID': {4867727: {'acute_human': 1.0,
    # reach_dict = {'comid': {'5640192': 0.0...}, 'huc_8': {'01010101': 0.0,..
    intake_dict, reach_dict = outputs.prepare_output(write=True)
    return {'intakes': intake_dict, 'reaches': reach_dict}
=======
        # Write output
        # TODO - spin up results tables on the site?
        report('Writing output...')
        # intake_dict = {'COMID': {4867727: {'acute_human': 1.0,
        # reach_dict = {'comid': {'5640192': 0.0...}, 'huc_8': {'01010101': 0.0,..
        output_write = "True" == os.getenv('SAM_WRITE_OUTPUT', "False")
        intake_dict, reach_dict = outputs.prepare_output(write=output_write)
        return {'intakes': intake_dict, 'reaches': reach_dict}
>>>>>>> de7e3819
<|MERGE_RESOLUTION|>--- conflicted
+++ resolved
@@ -1,12 +1,6 @@
-<<<<<<< HEAD
+from .hydrology import HydroRegion
 from .utilities import Simulation, WeatherArray, ModelOutputs, report
-from .hydrology import HydroRegion
 from .reach_processing import ReachManager, WatershedRecipes
-=======
-import os
-from .utilities import Simulation, HydroRegion, WatershedRecipes, WeatherArray, ModelOutputs, report
-from .reach_processing import ReachManager
->>>>>>> de7e3819
 from .scenario_processing import StageOneScenarios, StageTwoScenarios, StageThreeScenarios
 
 
@@ -61,20 +55,10 @@
             # Pass each reach in the tier through a downstream lake
             reaches.burn(lakes)
 
-<<<<<<< HEAD
     # Write output
     report('Writing output...')
     # intake_dict = {'COMID': {4867727: {'acute_human': 1.0,
     # reach_dict = {'comid': {'5640192': 0.0...}, 'huc_8': {'01010101': 0.0,..
+    #output_write = "True" == os.getenv('SAM_WRITE_OUTPUT', "False")
     intake_dict, reach_dict = outputs.prepare_output(write=True)
-    return {'intakes': intake_dict, 'reaches': reach_dict}
-=======
-        # Write output
-        # TODO - spin up results tables on the site?
-        report('Writing output...')
-        # intake_dict = {'COMID': {4867727: {'acute_human': 1.0,
-        # reach_dict = {'comid': {'5640192': 0.0...}, 'huc_8': {'01010101': 0.0,..
-        output_write = "True" == os.getenv('SAM_WRITE_OUTPUT', "False")
-        intake_dict, reach_dict = outputs.prepare_output(write=output_write)
-        return {'intakes': intake_dict, 'reaches': reach_dict}
->>>>>>> de7e3819
+    return {'intakes': intake_dict, 'reaches': reach_dict}